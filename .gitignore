--- conflicted
+++ resolved
@@ -127,14 +127,6 @@
 
 # Pyre type checker
 .pyre/
-<<<<<<< HEAD
-scripts/calibration/.DS_Store
-.DS_Store
-.DS_Store
-.DS_Store
-scripts/.DS_Store
-=======
 
 # DS store
-**/.DS_Store
->>>>>>> d7f2d443
+**/.DS_Store