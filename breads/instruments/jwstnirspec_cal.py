--- conflicted
+++ resolved
@@ -72,7 +72,7 @@
         """
         super().__init__('jwstnirspec_cal', verbose=verbose)
 
-        
+
         if filename is None:
             warning_text = "No data file provided. " + \
                            "Please manually add data or use JWSTNirspec.read_data_file()"
@@ -340,20 +340,20 @@
         # Load the pixel area table for the IFU slices
         area_model = datamodels.open(area_fname)
         area_data = area_model.area_table
-        
+
         # Compute 2D wavelength and pixel area arrays for the whole image
         # Use WCS to compute RA, Dec for each pixel
         # TODO generalize this to work in ifualign space as well
-        
+
         if self.opmode == "FIXEDSLIT":
             print('Using FixedSlit methods...')
             pxarea_as2 = calfile._asdf._tree['slits'][0]['meta']['photometry']['pixelarea_arcsecsq'] #needs to be revisited
             area2d = np.ones(shape)*pxarea_as2 #constant area
-            
+
             wcs = calfile._asdf._tree['slits'][0]['meta']['wcs'] #single wcs
             wcses = []
-            wcses.append(wcs) 
-            
+            wcses.append(wcs)
+
             ra_array = np.zeros(shape) + np.nan
             dec_array = np.zeros(shape) + np.nan
             wavelen_array = np.zeros(shape) + np.nan
@@ -777,7 +777,7 @@
 
         return wpsfs, wpsfs_header, wepsfs, webbpsf_X, webbpsf_Y, oversample, pixelscale
 
-    def compute_new_coords_from_webbPSFfit(self, save_utils=False,IWA=None,OWA=None,apply_offset=True,init_centroid = None):
+    def compute_new_coords_from_webbPSFfit(self, save_utils=False,IWA=None,OWA=None,apply_offset=True):
         """ Update coordinates after fitting a webbPSF at the median wavelength of the data.
         This is the wavelength at which the WebbPSF was saved in the class.
 
@@ -800,10 +800,7 @@
         # rough centroid fit
         fit_cen, fit_angle = True, False
         linear_interp=True
-        if init_centroid is None:
-            init_paras = np.array([0,0])
-        else:
-            init_paras = np.array(init_centroid)
+        init_paras = np.array([0,0])
 
         mask = copy(self.bad_pixels)
         diff_wv_map =  np.abs(self.wavelengths-self.webbpsf_wv0)
@@ -1859,7 +1856,7 @@
     chunk_size = image.shape[0] // (3 * numthreads)
     if chunk_size == 0:
         parallel_flag = False
-        
+
     if (mypool is None) or (parallel_flag==False):
         paras = new_image, im_wvs, new_noise, new_badpixs, x_nodes, star_model, threshold, star_sub_mode,regularization,reg_mean_map,reg_std_map
         outputs = _task_normrows(paras)
@@ -2846,7 +2843,7 @@
     # exit()
     all_interp_flux = all_interp_flux/all_interp_area2d*psf_spaxel_area
     all_interp_err = all_interp_err/all_interp_area2d*psf_spaxel_area
-    
+
     # temporary saves
     all_interp_path = '/home/amadurowicz/51_Eri_b/'
     np.save(all_interp_path+'all_interp_ra.npy',all_interp_ra)
@@ -2955,7 +2952,6 @@
                            "INIT_RA": init_paras[0], "INIT_DEC": init_paras[1]}
         hdulist = pyfits.HDUList()
         hdulist.append(pyfits.PrimaryHDU(data=bestfit_coords, header=pyfits.Header(cards=wpsfsfit_header)))
-        hdulist.append(pyfits.ImageHDU(data=wv_sampling))
         # hdulist.append(pyfits.PrimaryHDU(data=(all_interp_psfsub/psf_spaxel_area)*all_interp_area2d))
         # hdulist.append(pyfits.ImageHDU(data=all_interp_psfmodel, name='PSFMODEL'))
         # hdulist.append(pyfits.ImageHDU(data=all_interp_err, name='ERR'))
@@ -3376,25 +3372,6 @@
         normalized_im_list = []
         normalized_err_list = []
         for dataobj in dataobj_list:
-<<<<<<< HEAD
-            # if 1 and load_utils and len(glob(dataobj.starspec_contnorm_filename)):
-            #     with pyfits.open(dataobj.starspec_contnorm_filename) as hdulist:
-            #         spline_cont0 = hdulist[3].data
-            # else:
-            #     spline_cont0, _, new_badpixs, new_res,_ = normalize_rows(dataobj.data, dataobj.wavelengths,
-            #                                                            noise=dataobj.noise, badpixs=dataobj.bad_pixels,
-            #                                                            nodes=dataobj.N_nodes, mypool=mppool,
-            #                                                            use_set_nans=False)
-            #
-            #     spline_cont0[np.where(spline_cont0 / dataobj.noise < 5)] = np.nan
-            #     spline_cont0 = copy(spline_cont0)
-            #     spline_cont0[np.where(spline_cont0 < np.median(spline_cont0))] = np.nan
-            #     spline_cont0[np.where(np.isnan(dataobj.bad_pixels))] = np.nan
-            reload_ouputs = dataobj.reload_starspectrum_contnorm()
-            if reload_ouputs is None:
-                dataobj.compute_starspectrum_contnorm(x_nodes= x_nodes, mppool= mppool)
-            new_wavelengths, combined_fluxes, combined_errors, spline_cont0, spline_paras0, x_nodes = reload_ouputs
-=======
             if spline2d:
                 reload_outputs = dataobj.reload_starspectrum_contnorm_2dspline()
                 if reload_outputs is None:
@@ -3405,7 +3382,6 @@
                 if reload_outputs is None:
                     reload_outputs = dataobj.compute_starspectrum_contnorm(save_utils=True,mppool= mppool)
                 new_wavelengths, combined_fluxes, combined_errors, spline_cont0, spline_paras0, x_nodes = reload_outputs
->>>>>>> a53a4399
             normalized_im = dataobj.data / spline_cont0
             normalized_err = dataobj.noise / spline_cont0
             wvs_list.extend(dataobj.wavelengths.flatten())
