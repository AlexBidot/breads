import numpy as np
import matplotlib.pyplot as plt
import pysiaf
import astropy.units as u

def visualize_nrs_fov(comp_name, comp_sep, comp_pa, v3pa, center_on = 'star',
                          show_inner_diff_spikes=True, diff_spike_len = 2,
                          nirspec_aperture='ifu'):
    """ Visualize NIRSpec IFU or slit FOV for a companion

    """
	# Disclaimer: Written in a bit of a rush; code could be cleaned up some still...

    comp_rel_pa = v3pa - comp_pa.to_value(u.deg)
    comp_rel_pa_rad = np.deg2rad(comp_rel_pa)
    comp_sep_as = comp_sep.to_value(u.arcsec)

    # Setup figure draf siaf
    plt.figure()
    nrs_siaf = pysiaf.Siaf('NIRSpec')
    if nirspec_aperture == 'ifu':
        for apname in nrs_siaf.apernames:
            if 'IFU_SLICE' in apname:
                nrs_siaf.apertures[apname].plot(frame='tel', color='gray', alpha=0.5)
        ref_aperture = nrs_siaf.apertures['NRS_FULL_IFU']
    else:
        ref_aperture = nrs_siaf.apertures['NRS_'+nirspec_aperture+'_SLIT']
        ref_aperture.plot(frame='tel', color='gray', alpha=0.5)




    v2ref = ref_aperture.V2Ref
    v3ref = ref_aperture.V3Ref

    # How should the FOV be centered?
    if center_on.lower() == 'star':
        v2star = v2ref
        v3star = v3ref
    elif center_on.lower().startswith('comp'):
        v2star = v2ref + np.sin(comp_rel_pa_rad)*comp_sep_as
        v3star = v3ref - np.cos(comp_rel_pa_rad)*comp_sep_as
    elif center_on.lower().startswith('midpoint'):
        v2star = v2ref + np.sin(comp_rel_pa_rad)*comp_sep_as* 0.5
        v3star = v3ref - np.cos(comp_rel_pa_rad)*comp_sep_as* 0.5
    plt.plot(v2star, v3star, color='black', marker='o')


    for angle in range(6):
        ang_rad = np.deg2rad(angle*60)
        # Big diffraction spikes
        spikelen = diff_spike_len
        plt.plot([v2star, v2star-np.sin(ang_rad)*spikelen], [v3star, v3star+np.cos(ang_rad)*spikelen],
                 color='black', lw=1, marker='none')
        # smaller inner diffraction spikes
        if show_inner_diff_spikes:
            ang_rad = np.deg2rad(angle*60+30)
            spikelen = 0.5
            plt.plot([v2star, v2star-np.sin(ang_rad)*spikelen], [v3star, v3star+np.cos(ang_rad)*spikelen],
                     color='black', lw=2, marker='none')
    # Extra horizontal spikes from the +V3 SM strut
    for angle in range(2):
        ang_rad = np.deg2rad(angle*180 + 90)
        spikelen = 1.5
        plt.plot([v2star, v2star-np.sin(ang_rad)*spikelen], [v3star, v3star+np.cos(ang_rad)*spikelen],
                 color='black', lw=1, marker='none')


    arrowlen=2.3
    plt.arrow(v2star, v3star, -np.sin(np.deg2rad(v3pa))*arrowlen, np.cos(np.deg2rad(v3pa))*arrowlen,
                 color='red', lw=3, head_width=0.1)
    plt.text(v2star -np.sin(np.deg2rad(v3pa))*arrowlen, v3star + np.cos(np.deg2rad(v3pa))*arrowlen,
              '   N', color='red')
    arrowlen=1.3
    plt.arrow(v2star, v3star, -np.sin(np.deg2rad(v3pa-90))*arrowlen, np.cos(np.deg2rad(v3pa-90))*arrowlen,
                 color='red', lw=2, head_width=0.1)
    plt.text(v2star -np.sin(np.deg2rad(v3pa-90))*arrowlen, v3star + np.cos(np.deg2rad(v3pa-90))*arrowlen,
              '   E', color='red')


    comp_rel_pa = v3pa - comp_pa.to_value(u.deg)
    comp_rel_pa_rad = np.deg2rad(comp_rel_pa)
    #print(comp_pa, comp_rel_pa)
    plt.plot([v2star-np.sin(comp_rel_pa_rad)*comp_sep.to_value(u.arcsec)],
             [v3star+np.cos(comp_rel_pa_rad)*comp_sep.to_value(u.arcsec)],
                 color='blue', lw=1, marker='s')
    plt.text(v2star-np.sin(comp_rel_pa_rad)*(comp_sep.to_value(u.arcsec)+0.5),
             v3star+np.cos(comp_rel_pa_rad)*(comp_sep.to_value(u.arcsec)+0.5),
             comp_name,    color='blue')

    if nirspec_aperture == 'ifu':
        slice_V3IdlYAngle = nrs_siaf.apertures['NRS_IFU_SLICE00'].V3IdlYAngle
        aplabel = 'IFUalign'
        plt.text(298.7, -499.3, f"{aplabel} X axis. Bottom of NRS detectors", rotation=slice_V3IdlYAngle-90, fontsize=8, color='green',
                horizontalalignment='center', verticalalignment='center')
        plt.text(301., -499.7, f"{aplabel} Y axis. ", rotation=slice_V3IdlYAngle-180, fontsize=8, color='green',
                horizontalalignment='center', verticalalignment='center')
        plt.text(301.2, -496.9, "Top of NRS detectosr", rotation=slice_V3IdlYAngle-90, fontsize=8, color='green',
                horizontalalignment='center', verticalalignment='center')

<<<<<<< HEAD
    else:
        slice_V3IdlYAngle = ref_aperture.V3IdlYAngle
        xtel, ytel = ref_aperture.idl_to_tel(0,0)
        aplabel = nirspec_aperture
        plt.text(xtel+0.5, ytel+0.5, f"{aplabel}", rotation=slice_V3IdlYAngle-90, fontsize=8, color='green',
                horizontalalignment='center', verticalalignment='center')
=======
    plt.text(298.7, -499.3, "IFUalign X axis. Bottom of NRS detectors", rotation=slice_V3IdlYAngle-90, fontsize=8, color='green',
            horizontalalignment='center', verticalalignment='center')
    plt.text(301., -499.7, "IFUalign Y axis. ", rotation=slice_V3IdlYAngle-180, fontsize=8, color='green',
            horizontalalignment='center', verticalalignment='center')
    plt.text(301.2, -496.9, "Top of NRS detectors", rotation=slice_V3IdlYAngle-90, fontsize=8, color='green',
            horizontalalignment='center', verticalalignment='center')
>>>>>>> 3d9b8917

    plt.title(f'{comp_name} at V3PA={v3pa} for NRS {nirspec_aperture.upper()}')<|MERGE_RESOLUTION|>--- conflicted
+++ resolved
@@ -95,23 +95,14 @@
                 horizontalalignment='center', verticalalignment='center')
         plt.text(301., -499.7, f"{aplabel} Y axis. ", rotation=slice_V3IdlYAngle-180, fontsize=8, color='green',
                 horizontalalignment='center', verticalalignment='center')
-        plt.text(301.2, -496.9, "Top of NRS detectosr", rotation=slice_V3IdlYAngle-90, fontsize=8, color='green',
+        plt.text(301.2, -496.9, "Top of NRS detectors", rotation=slice_V3IdlYAngle-90, fontsize=8, color='green',
                 horizontalalignment='center', verticalalignment='center')
 
-<<<<<<< HEAD
     else:
         slice_V3IdlYAngle = ref_aperture.V3IdlYAngle
         xtel, ytel = ref_aperture.idl_to_tel(0,0)
         aplabel = nirspec_aperture
         plt.text(xtel+0.5, ytel+0.5, f"{aplabel}", rotation=slice_V3IdlYAngle-90, fontsize=8, color='green',
                 horizontalalignment='center', verticalalignment='center')
-=======
-    plt.text(298.7, -499.3, "IFUalign X axis. Bottom of NRS detectors", rotation=slice_V3IdlYAngle-90, fontsize=8, color='green',
-            horizontalalignment='center', verticalalignment='center')
-    plt.text(301., -499.7, "IFUalign Y axis. ", rotation=slice_V3IdlYAngle-180, fontsize=8, color='green',
-            horizontalalignment='center', verticalalignment='center')
-    plt.text(301.2, -496.9, "Top of NRS detectors", rotation=slice_V3IdlYAngle-90, fontsize=8, color='green',
-            horizontalalignment='center', verticalalignment='center')
->>>>>>> 3d9b8917
 
     plt.title(f'{comp_name} at V3PA={v3pa} for NRS {nirspec_aperture.upper()}')