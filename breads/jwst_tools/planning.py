--- conflicted
+++ resolved
@@ -3,19 +3,10 @@
 import pysiaf
 import astropy.units as u
 
-<<<<<<< HEAD
 def visualize_nrs_fov(comp_name, comp_sep, comp_pa, v3pa, center_on = 'star',
                           show_inner_diff_spikes=True, diff_spike_len = 2,
                           nirspec_aperture='ifu'):
     """ Visualize NIRSpec IFU or slit FOV for a companion
-
-    """
-	# Disclaimer: Written in a bit of a rush; code could be cleaned up some still...
-=======
-
-def visualize_nrs_ifu_fov(comp_name, comp_sep, comp_pa, v3pa, center_on='star',
-                          show_inner_diff_spikes=False):
-    """ Visualize NIRSpec IFU FOV for a companion
 
     Parameters
     ----------
@@ -31,13 +22,14 @@
         Where to center the IFU FOV. May be "star", "companion", "midpoint" between them
     show_inner_diff_spikes : bool
         Also display lines to indicate the inner smaller set of diffraction spikes in JWST's complex PSF.
+    diff_spike_len:
+    nirspec_aperture:
 
     Returns
     -------
     None
     """
     # Disclaimer: Written in a bit of a rush; code could be cleaned up some still...
->>>>>>> 1d0e2d64
 
     comp_rel_pa = v3pa - comp_pa.to_value(u.deg)
     comp_rel_pa_rad = np.deg2rad(comp_rel_pa)
@@ -55,16 +47,8 @@
         ref_aperture = nrs_siaf.apertures['NRS_'+nirspec_aperture+'_SLIT']
         ref_aperture.plot(frame='tel', color='gray', alpha=0.5)
 
-
-
-<<<<<<< HEAD
-
     v2ref = ref_aperture.V2Ref
     v3ref = ref_aperture.V3Ref
-=======
-    v2ref = nrs_siaf.apertures['NRS_FULL_IFU'].V2Ref
-    v3ref = nrs_siaf.apertures['NRS_FULL_IFU'].V3Ref
->>>>>>> 1d0e2d64
 
     # How should the FOV be centered?
     if center_on.lower() == 'star':
@@ -83,13 +67,8 @@
     for angle in range(6):
         ang_rad = np.deg2rad(angle * 60)
         # Big diffraction spikes
-<<<<<<< HEAD
         spikelen = diff_spike_len
-        plt.plot([v2star, v2star-np.sin(ang_rad)*spikelen], [v3star, v3star+np.cos(ang_rad)*spikelen],
-=======
-        spikelen = 2
         plt.plot([v2star, v2star - np.sin(ang_rad) * spikelen], [v3star, v3star + np.cos(ang_rad) * spikelen],
->>>>>>> 1d0e2d64
                  color='black', lw=1, marker='none')
         # smaller inner diffraction spikes
         if show_inner_diff_spikes:
@@ -124,15 +103,14 @@
              v3star + np.cos(comp_rel_pa_rad) * (comp_sep.to_value(u.arcsec) + 0.5),
              comp_name, color='blue')
 
-<<<<<<< HEAD
     if nirspec_aperture == 'ifu':
         slice_V3IdlYAngle = nrs_siaf.apertures['NRS_IFU_SLICE00'].V3IdlYAngle
         aplabel = 'IFUalign'
-        plt.text(298.7, -499.3, f"{aplabel} X axis. Bottom of NRS detectors", rotation=slice_V3IdlYAngle-90, fontsize=8, color='green',
+        plt.text(298.7, -499.3, f"{aplabel} X axis. Bottom of NRS detectors", rotation=slice_V3IdlYAngle - 90, fontsize=8, color='green',
                 horizontalalignment='center', verticalalignment='center')
-        plt.text(301., -499.7, f"{aplabel} Y axis. ", rotation=slice_V3IdlYAngle-180, fontsize=8, color='green',
+        plt.text(301., -499.7, f"{aplabel} Y axis. ", rotation=slice_V3IdlYAngle - 180, fontsize=8, color='green',
                 horizontalalignment='center', verticalalignment='center')
-        plt.text(301.2, -496.9, "Top of NRS detectors", rotation=slice_V3IdlYAngle-90, fontsize=8, color='green',
+        plt.text(301.2, -496.9, "Top of NRS detectors", rotation=slice_V3IdlYAngle - 90, fontsize=8, color='green',
                 horizontalalignment='center', verticalalignment='center')
 
     else:
@@ -141,16 +119,5 @@
         aplabel = nirspec_aperture
         plt.text(xtel+0.5, ytel+0.5, f"{aplabel}", rotation=slice_V3IdlYAngle-90, fontsize=8, color='green',
                 horizontalalignment='center', verticalalignment='center')
-=======
-    slice_v3idlyangle = nrs_siaf.apertures['NRS_IFU_SLICE00'].V3IdlYAngle
-
-    plt.text(298.7, -499.3, "IFUalign X axis. Bottom of NRS detectors", rotation=slice_v3idlyangle - 90, fontsize=8,
-             color='green',
-             horizontalalignment='center', verticalalignment='center')
-    plt.text(301., -499.7, "IFUalign Y axis. ", rotation=slice_v3idlyangle - 180, fontsize=8, color='green',
-             horizontalalignment='center', verticalalignment='center')
-    plt.text(301.2, -496.9, "Top of NRS detectors", rotation=slice_v3idlyangle - 90, fontsize=8, color='green',
-             horizontalalignment='center', verticalalignment='center')
->>>>>>> 1d0e2d64
 
     plt.title(f'{comp_name} at V3PA={v3pa} for NRS {nirspec_aperture.upper()}')