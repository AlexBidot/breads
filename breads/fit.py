--- conflicted
+++ resolved
@@ -315,14 +315,9 @@
     return lnprob
 
 
-<<<<<<< HEAD
 def combined_log_prob(nonlin_paras, dataobjlist,fm_funclist, fm_paraslist, nonlin_lnprior_func=None, bounds=None):
     '''
     For use when you have multiple data objects and want to combine the log-likelihoods for MCMC sampling
-=======
-def combined_log_prob(nonlin_paras, dataobjlist, fm_funclist, fm_paraslist, nonlin_lnprior_func=None, bounds=None):
-    """ For use when you have multiple data objects and want to combine the log-likelihoods for MCMC sampling
->>>>>>> fb686f52
 
     Parameters
     ----------
